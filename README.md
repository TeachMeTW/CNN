--- conflicted
+++ resolved
@@ -1,26 +1,3 @@
 # CNN 
 
-<<<<<<< HEAD
-
-A Streamlit App
-
-Local Setup Instructions
-
-1. Download Docker
-
-   - Visit the Docker website to download and install Docker on your system: https://www.docker.com/products/docker-desktop
-
-2. Build the Docker Image
-
-   - In your project directory, run the following command to build the Docker image:
-
-     `docker build -t streamlit .`
-
-3. Run the Docker Container
-
-   - To run the container and expose it on port 8501, use the following command:
-
-     `docker run -p 8501:8501 streamlit`
-=======
-`docker-compose up --build`
->>>>>>> 6c3dbd8d
+`docker-compose up --build`